--- conflicted
+++ resolved
@@ -240,7 +240,6 @@
                                }
                              },
         ServerInput   => sub { $self->tcp_server_input(@_) },
-<<<<<<< HEAD
         ServerError   => sub { if ($self->{Callbacks}{ServerError}) {
                                  $_->(@_) for @{$self->{Callbacks}{ServerError}};
                                }
@@ -251,10 +250,8 @@
                                }
                                $self->tcp_server_error(@_);
                              },
-=======
         ServerFlushed => sub { $self->tcp_server_flush(@_) },
         ServerError   => sub { $self->tcp_server_error(@_) },
->>>>>>> 2333f2df
         Filter        => 'POE::Filter::Stream',
         SSL           => $self->{SSL},
     ) unless $self->{is_testing};
